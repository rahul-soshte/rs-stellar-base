--- conflicted
+++ resolved
@@ -10,19 +10,12 @@
 pub mod create_passive_sell_offer;
 pub mod extend_footprint_ttl;
 pub mod invoke_host;
-<<<<<<< HEAD
-=======
 pub mod liquidity_pool_deposit;
 pub mod liquidity_pool_withdraw;
->>>>>>> ae47a393
 pub mod manage_buy_offer;
 pub mod manage_sell_offer;
 pub mod path_payment_strict_receive;
 pub mod path_payment_strict_send;
-<<<<<<< HEAD
 pub mod payment;
 pub mod revoke_sponsorship;
-pub mod restore_footprint;
-=======
-pub mod payment;
->>>>>>> ae47a393
+pub mod restore_footprint;