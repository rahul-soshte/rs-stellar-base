--- conflicted
+++ resolved
@@ -12,8 +12,5 @@
 pub mod path_payment_strict_receive;
 pub mod path_payment_strict_send;
 pub mod payment;
-<<<<<<< HEAD
 pub mod revoke_sponsorship;
-=======
-pub mod restore_footprint;
->>>>>>> 97fb4faf
+pub mod restore_footprint;